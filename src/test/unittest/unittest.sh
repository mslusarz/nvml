--- conflicted
+++ resolved
@@ -2177,12 +2177,8 @@
 	# fi_info can be found in libfabric-bin
 	require_command fi_info
 	require_node_pkg $N libfabric "$version"
-<<<<<<< HEAD
+	require_command_node $N fi_info
 	if [ "$RPMEM_PROVIDER" == "verbs" ]; then
-=======
-	require_command_node $N fi_info
-	if [ "$RPMEM_DISABLE_LIBIBVERBS" != "y" ]; then
->>>>>>> 2e68ed4c
 		if ! fi_info --list | grep -q verbs; then
 			msg "$UNITTEST_NAME: SKIP libfabric not compiled with verbs provider"
 			exit 0
